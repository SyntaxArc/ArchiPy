--- conflicted
+++ resolved
@@ -300,12 +300,6 @@
                 logger.debug("Message consumed", message)
                 message.set_value(message.value())
                 result_list.append(message)
-<<<<<<< HEAD
-                self.commit(message, asynchronous=True)
-=======
-            else:
-                return result_list
->>>>>>> a1bbddea
         except Exception as e:
             self._handle_kafka_exception(e, "batch_consume")
         else:

from collections.abc import Callable
from typing import Any

import elasticapm
import grpc

from archipy.configs.base_config import BaseConfig
from archipy.helpers.interceptors.grpc.base.server_interceptor import BaseGrpcServerInterceptor
from archipy.helpers.utils.base_utils import BaseUtils


class GrpcServerTraceInterceptor(BaseGrpcServerInterceptor):
    """A gRPC server interceptor for tracing requests using Elastic APM.

    This interceptor captures and traces gRPC server requests, enabling distributed tracing
    across services. It integrates with Elastic APM to monitor and log transactions.
    """

    def intercept(self, method: Callable, request: Any, context: grpc.ServicerContext):
        """Intercepts a gRPC server call to trace the request using Elastic APM.

        Args:
            method (Callable): The gRPC method being intercepted.
            request (Any): The request object passed to the method.
            context (grpc.ServicerContext): The context of the gRPC call.

        Returns:
            Any: The result of the intercepted gRPC method.

        Raises:
            Exception: If an exception occurs during the method execution, it is captured and logged.

        Notes:
            - If Elastic APM is disabled, the interceptor does nothing and passes the call through.
            - If a trace parent header is present in the metadata, it is used to link the transaction
              to the distributed trace.
            - If no trace parent header is present, a new transaction is started.
        """
        try:
            # Skip tracing if Elastic APM is disabled
<<<<<<< HEAD
            if not BaseConfig.global_config().ELASTIC_APM.IS_ENABLED:
=======
            config = BaseConfig.global_config()
            if not config.ELASTIC_APM.IS_ENABLED:
>>>>>>> 18bb38f9
                return method(request, context)

            # Get the Elastic APM client
            client = elasticapm.Client(config.ELASTIC_APM.model_dump())

            # Extract method name details from the context
            method_name_model = context.method_name_model

            # Convert metadata to a dictionary for easier access
            metadata_dict = dict(context.invocation_metadata())

            # Check if a trace parent header is present in the metadata
            if parent := elasticapm.trace_parent_from_headers(metadata_dict):
                # Start a transaction linked to the distributed trace
                client.begin_transaction(transaction_type="request", trace_parent=parent)
                try:
                    # Execute the gRPC method
                    result = method(request, context)

                    # End the transaction with a success status
                    client.end_transaction(name=method_name_model.full_name, result="success")
                    return result
                except Exception as e:
                    # End the transaction with a failure status if an exception occurs
                    client.end_transaction(name=method_name_model.full_name, result="failure")
                    raise e
            else:
                # Start a new transaction if no trace parent header is present
                client.begin_transaction(transaction_type="request")
                try:
                    # Execute the gRPC method
                    result = method(request, context)

                    # End the transaction with a success status
                    client.end_transaction(name=method_name_model.full_name, result="success")
                    return result
                except Exception as e:
                    # End the transaction with a failure status if an exception occurs
                    client.end_transaction(name=method_name_model.full_name, result="failure")
                    raise e

        except Exception as exception:
            BaseUtils.capture_exception(exception)<|MERGE_RESOLUTION|>--- conflicted
+++ resolved
@@ -38,12 +38,8 @@
         """
         try:
             # Skip tracing if Elastic APM is disabled
-<<<<<<< HEAD
-            if not BaseConfig.global_config().ELASTIC_APM.IS_ENABLED:
-=======
             config = BaseConfig.global_config()
             if not config.ELASTIC_APM.IS_ENABLED:
->>>>>>> 18bb38f9
                 return method(request, context)
 
             # Get the Elastic APM client
